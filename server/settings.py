from pathlib import Path
from typing import Any

from pydantic_settings import BaseSettings, SettingsConfigDict

from server.config.env_file import write_to_env_file

ROOT_DIR = Path(__file__).parent.parent
ENV_FILE_PATH = ROOT_DIR / '.env'
ENV_LOCAL_FILE_PATH = ROOT_DIR / '.env.local'


class Settings(BaseSettings):
    FASTAPI_SERVER_HOST: str = '0.0.0.0'
    FASTAPI_SERVER_PORT: int = 8088

    DATABASE_URL: str = 'sqlite:///server/server.db'

    API_KEY: str = 'not-secure-api-key'
    VITE_API_KEY: str | None = None
    API_KEY_NAME: str = 'X-API-Key'

    API_PROVIDER: str = 'anthropic'

    AWS_ACCESS_KEY_ID: str | None = None
    AWS_SECRET_ACCESS_KEY: str | None = None
    AWS_REGION: str | None = None
    AWS_SESSION_TOKEN: str | None = None

    ANTHROPIC_API_KEY: str | None = None

    VERTEX_REGION: str | None = None
    VERTEX_PROJECT_ID: str | None = None

<<<<<<< HEAD
    LEGACYUSE_PROXY_BASE_URL: str = 'https://api.legacy-use.com/'
=======
    LEGACYUSE_PROXY_BASE_URL: str = 'https://proxy.legacyuse.com/api/v1'
>>>>>>> 2f9a4f29
    LEGACYUSE_PROXY_API_KEY: str | None = None

    ENVIRONMENT: str = 'development'
    API_SENTRY_DSN: str | None = None

    VITE_PUBLIC_POSTHOG_HOST: str = 'https://eu.i.posthog.com'
    VITE_PUBLIC_POSTHOG_KEY: str = 'phc_i1lWRELFSWLrbwV8M8sddiFD83rVhWzyZhP27T3s6V8'
    VITE_PUBLIC_DISABLE_TRACKING: bool = False

    LOG_RETENTION_DAYS: int = 7
    SHOW_DOCS: bool = True
    HIDE_INTERNAL_API_ENDPOINTS_IN_DOC: bool = False

    model_config = SettingsConfigDict(
        env_file=[ENV_FILE_PATH, ENV_LOCAL_FILE_PATH],
        extra='allow',
    )

    def __setattr__(self, name: str, value: Any) -> None:
        """Override setter to also write changes to .env.local file"""
        super().__setattr__(name, value)
        write_to_env_file(ENV_LOCAL_FILE_PATH, name, value)


settings = Settings()  # type: ignore<|MERGE_RESOLUTION|>--- conflicted
+++ resolved
@@ -32,11 +32,7 @@
     VERTEX_REGION: str | None = None
     VERTEX_PROJECT_ID: str | None = None
 
-<<<<<<< HEAD
     LEGACYUSE_PROXY_BASE_URL: str = 'https://api.legacy-use.com/'
-=======
-    LEGACYUSE_PROXY_BASE_URL: str = 'https://proxy.legacyuse.com/api/v1'
->>>>>>> 2f9a4f29
     LEGACYUSE_PROXY_API_KEY: str | None = None
 
     ENVIRONMENT: str = 'development'
