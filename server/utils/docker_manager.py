--- conflicted
+++ resolved
@@ -113,77 +113,10 @@
     Returns:
         Tuple of (container_id, container_ip) or (None, None) if failed
     """
-<<<<<<< HEAD
-    try:
-        # Construct container name
-        if session_id:
-            # Docker container names must be valid DNS names, so we'll use a shorter version of the UUID
-            # and ensure it follows Docker's naming rules
-            short_id = session_id.replace('-', '')[:12]  # First 12 chars without dashes
-            if tenant_schema:
-                # Include tenant schema in container name for better identification
-                container_name = f'legacy-use-{tenant_schema}-session-{short_id}'
-            else:
-                container_name = f'legacy-use-session-{short_id}'
-        else:
-            # Use a timestamp-based name if no session ID
-            if tenant_schema:
-                container_name = (
-                    f'legacy-use-{tenant_schema}-session-{int(time.time())}'
-                )
-            else:
-                container_name = f'session-{int(time.time())}'
-
-        if container_params is None:
-            container_params = {}
-
-        # Prepare docker run command
-        docker_cmd = [
-            'docker',
-            'run',
-            '-d',  # Run in detached mode
-            '--name',
-            container_name,  # Name container based on session ID
-        ]
-
-        # Check if we're running inside a docker-compose setup
-        # by checking if we're connected to a custom network
-        # and if so, extend the docker_cmd with the network name
-        import subprocess
-
-        try:
-            # Get current container's network info
-            result = subprocess.run(
-                [
-                    'docker',
-                    'inspect',
-                    'legacy-use-api',
-                    '--format',
-                    '{{range $net, $conf := .NetworkSettings.Networks}}{{$net}}{{end}}',
-                ],
-                capture_output=True,
-                text=True,
-                check=True,
-            )
-
-            current_networks = result.stdout.strip().split()
-
-            # If we're on a custom network (not just 'bridge'), join the target container to it
-            for network in current_networks:
-                if network != 'bridge':
-                    docker_cmd.extend(['--network', network])
-                    logger.info(f'Connecting target container to network: {network}')
-                    break
-        except Exception as e:
-            logger.warning(
-                f'Could not determine network configuration, using default: {e}'
-            )
-=======
     # Construct container name
     timestamp = int(time.time())
     identifier = session_id.replace('-', '')[:12] if session_id else timestamp
     container_name = f'legacy-use-session-{tenant_schema}-{identifier}'
->>>>>>> b613d0c9
 
     if container_params is None:
         container_params = {}
